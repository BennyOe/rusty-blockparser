--- conflicted
+++ resolved
@@ -19,12 +19,9 @@
 rust-base58 = "^0.0"
 rusty-leveldb = "^0.3"
 dirs = "^3.0"
-<<<<<<< HEAD
 bitcoin = "^0.23"
 bitcoin_hashes = "^0.7"
-=======
 rayon = "^1.3"
->>>>>>> 568d2afa
 
 # The development profile, used for `cargo build`
 [profile.dev]
